--- conflicted
+++ resolved
@@ -197,22 +197,11 @@
 class PlaybookExtractor(SimpleGraphExtractor):
     """Extractor for sales playbook knowledge graph, using customized prompts for playbook entities and relationships"""
     def __init__(self, dspy_lm: dspy.LM, complied_extract_program_path: Optional[str] = None):
-<<<<<<< HEAD
-      super().__init__(dspy_lm, complied_extract_program_path, GraphType.playbook)
-      
-      # Create playbook extraction with proper template assignment
-      with dspy.settings.context(instructions=PLAYBOOK_EXTRACTION_TEMPLATE):
-          self.extract_prog.prog_graph = TypedPredictor(ExtractPlaybookTriplet)
-
-      with dspy.settings.context(instructions=PLAYBOOK_COVARIATE_TEMPLATE):
-          self.extract_prog.prog_covariates = TypedPredictor(ExtractPlaybookCovariate)
-=======
         super().__init__(dspy_lm, complied_extract_program_path, GraphType.playbook)
       
         # Create playbook extraction with proper template assignment
         self.extract_prog.prog_graph = TypedPredictor(ExtractPlaybookTriplet)
         self.extract_prog.prog_covariates = TypedPredictor(ExtractPlaybookCovariate)
->>>>>>> 4fea636e
 
           
     def _get_competitor_info(self, node: BaseNode) -> Optional[dict]:
