--- conflicted
+++ resolved
@@ -23,7 +23,6 @@
 
 
 class ExtractGraphTriplet(dspy.Signature):
-<<<<<<< HEAD
     """专门针对劳动法领域文档（法规/案例/指南）构建知识图谱的实体关系提取指令
 
     分析步骤：
@@ -99,37 +98,6 @@
     - 实体名称包含法律术语标准表述
     - 关系方向体现法律逻辑（如用人单位→劳动者）
     - 元数据字段完整包含法律要素
-=======
-    """Carefully analyze the provided text to thoroughly identify all relevant entities and their relationships, including both general concepts and specific details.
-
-    Follow these Step-by-Step Analysis:
-
-    1. Extract Meaningful Entities:
-      - Identify all significant nouns, proper nouns, and terminologies that represent key concepts, objects, components, features, processes, steps, use cases, or any substantial entities.
-      - Ensure that you capture entities across different levels of detail, from high-level overviews to specific details, to create a comprehensive representation of the subject matter.
-      - Choose names for entities that are specific enough to indicate their meaning without additional context, avoiding overly generic terms.
-      - Consolidate similar entities to avoid redundancy, ensuring each represents a distinct concept at appropriate granularity levels.
-
-    2. Extract Metadata to claim the entities:
-      - Carefully review the provided text, focusing on identifying detailed covariates associated with each entity.
-      - Extract and link the covariates (which is a comprehensive json TREE, the first field is always: "topic") to their respective entities.
-      - Ensure all extracted covariates is clearly connected to the correct entity for accuracy and comprehensive understanding.
-      - Ensure that all extracted covariates are factual and verifiable within the text itself, without relying on external knowledge or assumptions.
-      - Collectively, the covariates should provide a thorough and precise summary of the entity's characteristics as described in the source material.
-
-    3. Establish Relationships:
-      - Carefully examine the text to identify all relationships between clearly-related entities, ensuring each relationship is correctly captured with accurate details about the interactions.
-      - Analyze the context and interactions between the identified entities to determine how they are interconnected, focusing on actions, associations, dependencies, or similarities.
-      - Clearly define the relationships, ensuring accurate directionality that reflects the logical or functional dependencies among entities. \
-         This means identifying which entity is the source, which is the target, and what the nature of their relationship is (e.g., $source_entity depends on $target_entity for $relationship).
-
-    Some key points to consider:
-      - Please endeavor to extract all meaningful entities and relationships from the text, avoid subsequent additional gleanings.
-
-    Objective: Produce a detailed and comprehensive knowledge graph that captures the full spectrum of entities mentioned in the text, along with their interrelations, reflecting both broad concepts and intricate details of the subject matter.
-
-    Please only response in JSON format.
->>>>>>> 4fea636e
     """
 
     text = dspy.InputField(
@@ -257,16 +225,11 @@
     def __init__(self, dspy_lm: dspy.LM):
         super().__init__()
         self.dspy_lm = dspy_lm
-<<<<<<< HEAD
         with dspy.settings.context(instructions=EXTRACTION_TEMPLATE):
             self.prog_graph = TypedPredictor(ExtractGraphTriplet)
 
         with dspy.settings.context(instructions=COVARIATE_TEMPLATE):
             self.prog_covariates = TypedPredictor(ExtractCovariate)
-=======
-        self.prog_graph = TypedPredictor(ExtractGraphTriplet)
-        self.prog_covariates = TypedPredictor(ExtractCovariate)
->>>>>>> 4fea636e
     
 
     def get_llm_output_config(self):
