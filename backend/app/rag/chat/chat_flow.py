import hashlib
import json
import logging
from datetime import datetime, UTC
import threading
from typing import Dict, List, Optional, Generator, Tuple, Any
from urllib.parse import urljoin
from uuid import UUID

import requests
from langfuse.llama_index import LlamaIndexInstrumentor
from langfuse.llama_index._context import langfuse_instrumentor_context
from llama_index.core import get_response_synthesizer
from llama_index.core.base.llms.types import ChatMessage
from llama_index.core.schema import NodeWithScore
from sqlmodel import Session
from app.core.config import settings
from app.exceptions import ChatNotFound
from app.models import (
    User,
    Chat as DBChat,
    ChatVisibility,
    ChatMessage as DBChatMessage,
)
from app.rag.chat.config import ChatEngineConfig
from app.rag.chat.playbook import QuestionAnalysisResult
from app.rag.chat.retrieve.retrieve_flow import SourceDocument, RetrieveFlow
from app.rag.chat.stream_protocol import (
    ChatEvent,
    ChatStreamDataPayload,
    ChatStreamMessagePayload,
)
from app.rag.retrievers.knowledge_graph.schema import KnowledgeGraphRetrievalResult
from app.rag.types import ChatEventType, MessageRole, ChatMessageSate
from app.rag.utils import parse_goal_response_format
from app.repositories import chat_repo, knowledge_base_repo
from app.site_settings import SiteSetting
from app.utils.jinja2 import get_prompt_by_jinja2_template
from app.utils.tracing import LangfuseContextManager
from app.rag import default_prompt
from app.rag.chat.crm_authority import CRMAuthority, get_user_crm_authority
from app.models.chat import ChatType
from app.api.routes.models import ChatMode

logger = logging.getLogger(__name__)


def parse_chat_messages(
    chat_messages: List[ChatMessage],
) -> tuple[str, List[ChatMessage]]:
    user_question = chat_messages[-1].content
    chat_history = chat_messages[:-1]
    return user_question, chat_history

_EMBEDDING_CACHE:Dict[str, Dict[str, Any]] = {}
_EMBEDDING_LOCK = threading.Lock()

PROMPT_TYPE_MAPPING = {
    "identity_full": default_prompt.IDENTITY_FULL_PROMPT,
    "identity_brief": default_prompt.IDENTITY_BRIEF_PROMPT,
    "capabilities": default_prompt.CAPABILITIES_PROMPT,
    "knowledge_base": default_prompt.KNOWLEDGE_BASE_PROMPT,
    "greeting": default_prompt.IDENTITY_BRIEF_PROMPT,
}

class ChatFlow:
    _trace_manager: LangfuseContextManager

    def __init__(
        self,
        *,
        db_session: Session,
        user: User,
        browser_id: str,
        origin: str,
        chat_messages: List[ChatMessage],
        engine_name: str = "default",
        chat_id: Optional[UUID] = None,
        chat_type: ChatType = ChatType.DEFAULT,
        chat_mode: ChatMode = ChatMode.DEFAULT,
        incoming_cookie: Optional[str] = None,
    ) -> None:
        self.chat_id = chat_id
        self.db_session = db_session
        self.user = user
        self.browser_id = browser_id
        self.engine_name = engine_name
        self.origin = origin
        self.chat_type = chat_type
        self.chat_messages = chat_messages
        self.chat_mode = chat_mode
        self.incoming_cookie = incoming_cookie
        # Load chat engine and chat session.
        self.user_question, self.chat_history = parse_chat_messages(chat_messages)
        
        if chat_id:
            # FIXME:
            #   only chat owner or superuser can access the chat,
            #   anonymous user can only access anonymous chat by track_id
            self.db_chat_obj = chat_repo.get(self.db_session, chat_id)
            if not self.db_chat_obj:
                raise ChatNotFound(chat_id)
            try:
                self.engine_config = ChatEngineConfig.load_from_db(
                    db_session, self.db_chat_obj.engine.name
                )
                self.db_chat_engine = self.engine_config.get_db_chat_engine()
            except Exception as e:
                logger.error(f"Failed to load chat engine config: {e}")
                self.engine_config = ChatEngineConfig.load_from_db(
                    db_session, engine_name
                )
                self.db_chat_engine = self.engine_config.get_db_chat_engine()
            logger.info(
                f"ChatService - chat_id: {chat_id}, chat_engine: {self.db_chat_obj.engine.name}"
            )
            self.chat_history = [
                ChatMessage(role=m.role, content=m.content, additional_kwargs={})
                for m in chat_repo.get_messages(self.db_session, self.db_chat_obj)
            ]
        else:
            self.engine_config = ChatEngineConfig.load_from_db(db_session, engine_name)
            self.db_chat_engine = self.engine_config.get_db_chat_engine()
            self.db_chat_obj = chat_repo.create(
                self.db_session,
                DBChat(
                    title=self.user_question[:100],
                    engine_id=self.db_chat_engine.id,
                    engine_options=self.engine_config.screenshot(),
                    user_id=self.user.id if self.user else None,
                    browser_id=self.browser_id,
                    origin=origin,
                    visibility=(
                        ChatVisibility.PUBLIC
                        if not self.user
                        else ChatVisibility.PRIVATE
                    ),
                    chat_type=self.chat_type
                )
            )
            chat_id = self.db_chat_obj.id
            # slack/discord may create a new chat with history messages
            # now = datetime.now(UTC)
            # for i, m in enumerate(self.chat_history):
            #     chat_repo.create_message(
            #         session=self.db_session,
            #         chat=self.db_chat_obj,
            #         chat_message=DBChatMessage(
            #             role=m.role,
            #             content=m.content,
            #             ordinal=i + 1,
            #             created_at=now,
            #             updated_at=now,
            #             finished_at=now,
            #         ),
            #     )
            if self.chat_history and len(self.chat_history) > 0:
                chat_repo.create_chat_with_messages(
                    session=self.db_session,
                    chat=self.db_chat_obj,
                    messages=self.chat_history,
                )

        # Init Langfuse for tracing.
        enable_langfuse = (
            SiteSetting.langfuse_secret_key and SiteSetting.langfuse_public_key
        )
        instrumentor = LlamaIndexInstrumentor(
            host=SiteSetting.langfuse_host,
            secret_key=SiteSetting.langfuse_secret_key,
            public_key=SiteSetting.langfuse_public_key,
            enabled=enable_langfuse,
        )
        self._trace_manager = LangfuseContextManager(instrumentor)
        
        # Lazy initialization.
        self._llm_initialized = False
        self._kb_initialized = False
        self._retrieve_flow_initialized = False

    # Init LLM.
    def _ensure_llm_initialized(self):
        if not self._llm_initialized:
            self._llm = self.engine_config.get_llama_llm(self.db_session)
            self._fast_llm = self.engine_config.get_fast_llama_llm(self.db_session)
            self._fast_dspy_lm = self.engine_config.get_fast_dspy_lm(self.db_session)
            self._llm_initialized = True

    # Load knowledge bases.
    def _ensure_kb_initialized(self):
        if not self._kb_initialized:
            self.knowledge_bases = self.engine_config.get_knowledge_bases(self.db_session)
            self.knowledge_base_ids = [kb.id for kb in self.knowledge_bases]
            self._kb_initialized = True
            
    # Init retrieve flow.
    def _ensure_retrieve_flow_initialized(self):
        if not self._retrieve_flow_initialized:
            self._ensure_llm_initialized()
            self._ensure_kb_initialized()
            self.retrieve_flow = RetrieveFlow(
                db_session=self.db_session,
                engine_name=self.engine_name,
                engine_config=self.engine_config,
                llm=self._llm,
                fast_llm=self._fast_llm,
                knowledge_bases=self.knowledge_bases,
            )
            self._retrieve_flow_initialized = True
    
    def chat(self) -> Generator[ChatEvent | str, None, None]:
        try:
            # This is the save cvg report command
            if self.chat_type == ChatType.CLIENT_VISIT_GUIDE and self.chat_mode == ChatMode.SAVE_CVG_REPORT:
                yield from self._save_cvg_messages()
                return
            
            with self._trace_manager.observe(
                trace_name="ChatFlow",
                user_id=(
                    self.user.email if self.user else f"anonymous-{self.browser_id}"
                ),
                metadata={
                    "is_external_engine": self.engine_config.is_external_engine,
                    "chat_engine_config": self.engine_config.screenshot(),
                    "chat_type": self.chat_type,
                },
                tags=[f"chat_engine:{self.engine_name}"],
                release=settings.ENVIRONMENT,
            ) as trace:
                trace.update(
                    input={
                        "user_question": self.user_question,
                        "chat_history": self.chat_history,
                    }
                )
                if self.chat_type == ChatType.CLIENT_VISIT_GUIDE and self.chat_mode == ChatMode.CREATE_CVG_REPORT:
                        # This is the create cvg report command
                        data, message = yield from self._generate_client_visit_guide()
                        trace.update(output={
                            "data": data,
                            "message": message,
                        })
                else:
                    if self.engine_config.is_external_engine:
                        yield from self._external_chat()
                    else:
                        response_text, source_documents = yield from self._builtin_chat()
                        trace.update(output=response_text)
        except Exception as e:
            logger.exception(e)
            yield ChatEvent(
                event_type=ChatEventType.ERROR_PART,
                payload="Encountered an error while processing the chat. Please try again later.",
            )

    def _builtin_chat(
        self,
    ) -> Generator[ChatEvent | str, None, Tuple[Optional[str], List[Any]]]:
        ctx = langfuse_instrumentor_context.get().copy()
        db_user_message, db_assistant_message = yield from self._chat_start()
        # Add initialization status display
        yield ChatEvent(
            event_type=ChatEventType.MESSAGE_ANNOTATIONS_PART,
            payload=ChatStreamMessagePayload(
                state=ChatMessageSate.INITIALIZATION,
                display="Initializing chat session and starting flow",
            ),
        )
        langfuse_instrumentor_context.get().update(ctx)
        
        yield ChatEvent(
            event_type=ChatEventType.MESSAGE_ANNOTATIONS_PART,
            payload=ChatStreamMessagePayload(
                state=ChatMessageSate.IDENTITY_DETECTION,
                display="Identifying the question's type and routing to the corresponding flow",
            ),
        )
        # 0. Identity question detection and processing
        identity_type = self._detect_identity_question(self.user_question)
        if identity_type:
            yield ChatEvent(
                event_type=ChatEventType.MESSAGE_ANNOTATIONS_PART,
                payload=ChatStreamMessagePayload(
                    state=ChatMessageSate.IDENTITY_DETECTION,
                    display=f"Routing to the {identity_type} flow",
                ),
            )
            logger.info(f"Detected identity question of type: {identity_type}")
            identity_response = PROMPT_TYPE_MAPPING.get(identity_type)
            
            with self._trace_manager.span(name="identity_response") as span:
                span.end(output={"identity_type": identity_type, "response_length": len(identity_response)})
                        
            yield from self._chat_finish(
                db_assistant_message=db_assistant_message,
                db_user_message=db_user_message,
                response_text=identity_response,
                source_documents=[]
            )
            
            return identity_response, []
                
        # # TODO: Move competitor knowledge base id to config
        # logger.info(f"Adding competitor knowledge base to retrieve flow")
        # self.backup_knowledge_bases = self.retrieve_flow.knowledge_bases.copy()
        # self.competitor_knowledge_base_id = 240001
        # self.competitor_knowledge_base = knowledge_base_repo.must_get(self.db_session, self.competitor_knowledge_base_id, False)
        # self.retrieve_flow.knowledge_bases.append(self.competitor_knowledge_base)
        
        self.crm_authority = None
        if settings.CRM_ENABLED:
            # 1. Identity verification and permission check step
            yield ChatEvent(
                event_type=ChatEventType.MESSAGE_ANNOTATIONS_PART,
                payload=ChatStreamMessagePayload(
                    state=ChatMessageSate.AUTHORIZATION,
                    display="Verifying data access permissions",
                ),
            )
            # Initialize CRM authority control
            self.crm_authority = get_user_crm_authority(
                user_id=self.user.id if self.user else None
            )
            logger.info(f"CRM authority initialized for user {self.user.id if self.user else 'anonymous'}")
        
            if self.user and not self.crm_authority.is_empty():
                # Record user permission statistics information
                auth_stats = {k: len(v) for k, v in self.crm_authority.authorized_items.items()}
                logger.info(f"User {self.user.id} has CRM access: {auth_stats}")
            
        # 2. Retrieve Knowledge graph related to the user question.
        (
            knowledge_graph,
            knowledge_graph_context,
        ) = yield from self._search_knowledge_graph(
            user_question=self.user_question,
            crm_authority=self.crm_authority,
        )

        # 3. Refine the user question using knowledge graph and chat history.
        refined_question = yield from self._refine_user_question(
            user_question=self.user_question,
            chat_history=self.chat_history,
            knowledge_graph_context=knowledge_graph_context,
            refined_question_prompt=self.engine_config.llm.condense_question_prompt,
        )

        # 4. Check if the question provided enough context information or need to clarify.
        if self.engine_config.clarify_question:
            need_clarify, need_clarify_response = yield from self._clarify_question(
                user_question=refined_question,
                chat_history=self.chat_history,
                knowledge_graph_context=knowledge_graph_context,
            )
            if need_clarify:
                yield from self._chat_finish(
                    db_assistant_message=db_assistant_message,
                    db_user_message=db_user_message,
                    response_text=need_clarify_response,
                    knowledge_graph=knowledge_graph,
                )
                return None, []
            
        # # 4. Analyze the user question to determine if it is competitor related.
        # analysis_result = yield from self._analyze_competitor_related(
        #     user_question=self.user_question,
        #     chat_history=self.chat_history,
        #     knowledge_graph_context=knowledge_graph_context,
        # )

        # if not analysis_result.is_competitor_related:
        #     logger.info(f"Restore the original knowledge base since the question is not competitor related")
        #     self.retrieve_flow.knowledge_bases = self.backup_knowledge_bases
             
        # 5. Use refined question to search for relevant chunks.
        relevant_chunks = yield from self._search_relevance_chunks(
            user_question=refined_question,
            crm_authority=self.crm_authority
        )

        # 6. Generate a response using the refined question and related chunks
        response_text, source_documents = yield from self._generate_answer(
            user_question=refined_question,
            knowledge_graph_context=knowledge_graph_context,
            relevant_chunks=relevant_chunks,
        )

        yield from self._chat_finish(
            db_assistant_message=db_assistant_message,
            db_user_message=db_user_message,
            response_text=response_text,
            knowledge_graph=knowledge_graph,
            source_documents=source_documents,
        )

        return response_text, source_documents

    def _chat_start(
            self,
        ) -> Generator[ChatEvent, None, Tuple[DBChatMessage, DBChatMessage]]:
        db_user_message = chat_repo.create_message(
            session=self.db_session,
            chat=self.db_chat_obj,
            chat_message=DBChatMessage(
                role=MessageRole.USER.value,
                trace_url=self._trace_manager.trace_url,
                content=self.user_question.strip(),
            ),
        )
        db_assistant_message = chat_repo.create_message(
            session=self.db_session,
            chat=self.db_chat_obj,
            chat_message=DBChatMessage(
                role=MessageRole.ASSISTANT.value,
                trace_url=self._trace_manager.trace_url,
                content="",
            ),
        )
        yield ChatEvent(
            event_type=ChatEventType.DATA_PART,
            payload=ChatStreamDataPayload(
                chat=self.db_chat_obj,
                user_message=db_user_message,
                assistant_message=db_assistant_message,
            ),
        )
        return db_user_message, db_assistant_message

    def _search_knowledge_graph(
        self,
        user_question: str,
        crm_authority: Optional[CRMAuthority] = None,
        annotation_silent: bool = False,
    ) -> Generator[ChatEvent, None, Tuple[KnowledgeGraphRetrievalResult, str]]:
        kg_config = self.engine_config.knowledge_graph
        if kg_config is None or kg_config.enabled is False:
            return KnowledgeGraphRetrievalResult(), ""

        with self._trace_manager.span(
            name="search_knowledge_graph", input=user_question
        ) as span:
            if not annotation_silent:
                if kg_config.using_intent_search:
                    yield ChatEvent(
                        event_type=ChatEventType.MESSAGE_ANNOTATIONS_PART,
                        payload=ChatStreamMessagePayload(
                            state=ChatMessageSate.KG_RETRIEVAL,
                            display="Identifying the question's intents and performing knowledge graph search",
                        ),
                    )
                else:
                    yield ChatEvent(
                        event_type=ChatEventType.MESSAGE_ANNOTATIONS_PART,
                        payload=ChatStreamMessagePayload(
                            state=ChatMessageSate.KG_RETRIEVAL,
                            display="Searching the knowledge graph for relevant context",
                        ),
                    )


            self._ensure_retrieve_flow_initialized()
            kg_search_gen = self.retrieve_flow.search_knowledge_graph(
                user_question,
                crm_authority=crm_authority
            )
            knowledge_graph = KnowledgeGraphRetrievalResult()
            knowledge_graph_context = ""
            
            try:
                while True:
                    try:
                        stage, message = next(kg_search_gen)
                        if not annotation_silent:
                            display_message = message
                            yield ChatEvent(
                                event_type=ChatEventType.MESSAGE_ANNOTATIONS_PART,
                                payload=ChatStreamMessagePayload(
                                    state=stage,
                                    display=display_message,
                                ),
                            )
                    except StopIteration as e:
                        if hasattr(e, 'value'):
                            if isinstance(e.value, KnowledgeGraphRetrievalResult):
                                knowledge_graph = e.value
                                knowledge_graph_context = self.retrieve_flow._get_knowledge_graph_context(knowledge_graph)
                            elif isinstance(e.value, tuple) and len(e.value) == 2:
                                knowledge_graph, knowledge_graph_context = e.value
                        break
            except Exception as e:
                logger.error(f"Error during knowledge graph search: {e}")
                if not annotation_silent:
                    yield ChatEvent(
                        event_type=ChatEventType.MESSAGE_ANNOTATIONS_PART,
                        payload=ChatStreamMessagePayload(
                            state=stage,
                            display=f"Error during knowledge graph search: {str(e)}",
                        ),
                    )
                knowledge_graph = KnowledgeGraphRetrievalResult()
                knowledge_graph_context = ""

            span.end(
                output={
                    "knowledge_graph": knowledge_graph,
                    "knowledge_graph_context": knowledge_graph_context,
                }
            )

        return knowledge_graph, knowledge_graph_context

    def _refine_user_question(
        self,
        user_question: str,
        chat_history: Optional[List[ChatMessage]] = list,
        refined_question_prompt: Optional[str] = None,
        knowledge_graph_context: str = "",
        annotation_silent: bool = False,
    ) -> Generator[ChatEvent, None, str]:
        with self._trace_manager.span(
            name="refine_user_question",
            input={
                "user_question": user_question,
                "chat_history": chat_history,
                "knowledge_graph_context": knowledge_graph_context,
            },
        ) as span:
            if not annotation_silent:
                yield ChatEvent(
                    event_type=ChatEventType.MESSAGE_ANNOTATIONS_PART,
                    payload=ChatStreamMessagePayload(
                        state=ChatMessageSate.REFINE_QUESTION,
                        display="Query rewriting for enhanced information retrieval",
                    ),
                )

            refined_question = self._fast_llm.predict(
                get_prompt_by_jinja2_template(
                    refined_question_prompt,
                    graph_knowledges=knowledge_graph_context,
                    chat_history=chat_history,
                    question=user_question,
                    current_date=datetime.now().strftime("%Y-%m-%d"),
                ),
            )

            if not annotation_silent:
                yield ChatEvent(
                    event_type=ChatEventType.MESSAGE_ANNOTATIONS_PART,
                    payload=ChatStreamMessagePayload(
                        state=ChatMessageSate.REFINE_QUESTION,
                        message=refined_question,
                    ),
                )

            span.end(output=refined_question)

            return refined_question

    def _clarify_question(
        self,
        user_question: str,
        chat_history: Optional[List[ChatMessage]] = list,
        knowledge_graph_context: str = "",
    ) -> Generator[ChatEvent, None, Tuple[bool, str]]:
        """
        Check if the question clear and provided enough context information, otherwise, it is necessary to
        stop the conversation early and ask the user for the further clarification.

        Args:
            user_question: str
            knowledge_graph_context: str

        Returns:
            bool: Determine whether further clarification of the issue is needed from the user.
            str: The content of the questions that require clarification from the user.
        """
        with self._trace_manager.span(
            name="clarify_question",
            input={
                "user_question": user_question,
                "knowledge_graph_context": knowledge_graph_context,
            },
        ) as span:
            clarity_result = (
                self._fast_llm.predict(
                    prompt=get_prompt_by_jinja2_template(
                        self.engine_config.llm.clarifying_question_prompt,
                        graph_knowledges=knowledge_graph_context,
                        chat_history=chat_history,
                        question=user_question,
                    ),
                )
                .strip()
                .strip(".\"'!")
            )

            need_clarify = clarity_result.lower() != "false"
            need_clarify_response = clarity_result if need_clarify else ""

            if need_clarify:
                yield ChatEvent(
                    event_type=ChatEventType.TEXT_PART,
                    payload=need_clarify_response,
                )

            span.end(
                output={
                    "need_clarify": need_clarify,
                    "need_clarify_response": need_clarify_response,
                }
            )

            return need_clarify, need_clarify_response

    def _search_relevance_chunks(
        self, user_question: str, crm_authority: Optional[CRMAuthority] = None
    ) -> Generator[ChatEvent, None, List[NodeWithScore]]:
        with self._trace_manager.span(
            name="search_relevance_chunks", input=user_question
        ) as span:
            yield ChatEvent(
                event_type=ChatEventType.MESSAGE_ANNOTATIONS_PART,
                payload=ChatStreamMessagePayload(
                    state=ChatMessageSate.SEARCH_RELATED_DOCUMENTS,
                    display="Retrieving the most relevant documents",
                ),
            )

            relevance_chunks = self.retrieve_flow.search_relevant_chunks(
                user_question,
                crm_authority=crm_authority
            )
            
            span.end(
                output={
                    "relevance_chunks": relevance_chunks,
                }
            )

            return relevance_chunks

    def _generate_answer(
        self,
        user_question: str,
        knowledge_graph_context: str,
        relevant_chunks: List[NodeWithScore],
    ) -> Generator[ChatEvent, None, Tuple[str, List[SourceDocument]]]:
        with self._trace_manager.span(
            name="generate_answer", input=user_question
        ) as span:
            # Initialize response synthesizer.
            text_qa_template = get_prompt_by_jinja2_template(
                self.engine_config.llm.text_qa_prompt,
                current_date=datetime.now().strftime("%Y-%m-%d"),
                graph_knowledges=knowledge_graph_context,
                original_question=self.user_question,
            )
            response_synthesizer = get_response_synthesizer(
                llm=self._llm, text_qa_template=text_qa_template, streaming=True
            )

            # Initialize response.
            response = response_synthesizer.synthesize(
                query=user_question,
                nodes=relevant_chunks,
            )
            source_documents = self.retrieve_flow.get_source_documents_from_nodes(
                response.source_nodes
            )
            yield ChatEvent(
                event_type=ChatEventType.MESSAGE_ANNOTATIONS_PART,
                payload=ChatStreamMessagePayload(
                    state=ChatMessageSate.SOURCE_NODES,
                    context=source_documents,
                ),
            )

            # Generate response.
            yield ChatEvent(
                event_type=ChatEventType.MESSAGE_ANNOTATIONS_PART,
                payload=ChatStreamMessagePayload(
                    state=ChatMessageSate.GENERATE_ANSWER,
                    display="Thinking and generating a precise answer with AI",
                ),
            )
            response_text = ""
            for word in response.response_gen:
                response_text += word
                yield ChatEvent(
                    event_type=ChatEventType.TEXT_PART,
                    payload=word,
                )

            if not response_text:
                raise Exception("Got empty response from LLM")

            span.end(
                output=response_text,
                metadata={
                    "source_documents": source_documents,
                },
            )

            return response_text, source_documents

    def _post_verification(
        self, user_question: str, response_text: str, chat_id: UUID, message_id: int
    ) -> Optional[str]:
        # post verification to external service, will return the post verification result url
        post_verification_url = self.engine_config.post_verification_url
        post_verification_token = self.engine_config.post_verification_token

        if not post_verification_url:
            return None

        external_request_id = f"{chat_id}_{message_id}"
        qa_content = f"User question: {user_question}\n\nAnswer:\n{response_text}"

        with self._trace_manager.span(
            name="post_verification",
            input={
                "external_request_id": external_request_id,
                "qa_content": qa_content,
            },
        ) as span:
            try:
                resp = requests.post(
                    post_verification_url,
                    json={
                        "external_request_id": external_request_id,
                        "qa_content": qa_content,
                    },
                    headers=(
                        {
                            "Authorization": f"Bearer {post_verification_token}",
                        }
                        if post_verification_token
                        else {}
                    ),
                    timeout=10,
                )
                resp.raise_for_status()
                job_id = resp.json()["job_id"]
                post_verification_link = urljoin(
                    f"{post_verification_url}/", str(job_id)
                )

                span.end(
                    output={
                        "post_verification_link": post_verification_link,
                    }
                )

                return post_verification_link
            except Exception as e:
                logger.exception("Failed to post verification: %s", e.message)
                return None

    def _chat_finish(
        self,
        db_assistant_message: ChatMessage,
        db_user_message: ChatMessage,
        response_text: str,
        knowledge_graph: KnowledgeGraphRetrievalResult = KnowledgeGraphRetrievalResult(),
        source_documents: Optional[List[SourceDocument]] = list,
        annotation_silent: bool = False,
    ):
        if not annotation_silent:
            yield ChatEvent(
                event_type=ChatEventType.MESSAGE_ANNOTATIONS_PART,
                payload=ChatStreamMessagePayload(
                    state=ChatMessageSate.FINISHED,
                ),
            )

        post_verification_result_url = self._post_verification(
            self.user_question,
            response_text,
            self.db_chat_obj.id,
            db_assistant_message.id,
        )

        db_assistant_message.sources = [s.model_dump() for s in source_documents]
        db_assistant_message.graph_data = knowledge_graph.to_stored_graph_dict()
        db_assistant_message.content = response_text
        db_assistant_message.post_verification_result_url = post_verification_result_url
        db_assistant_message.updated_at = datetime.now(UTC)
        db_assistant_message.finished_at = datetime.now(UTC)
        self.db_session.add(db_assistant_message)

        db_user_message.graph_data = knowledge_graph.to_stored_graph_dict()
        db_user_message.updated_at = datetime.now(UTC)
        db_user_message.finished_at = datetime.now(UTC)
        self.db_session.add(db_user_message)
        self.db_session.commit()

        yield ChatEvent(
            event_type=ChatEventType.DATA_PART,
            payload=ChatStreamDataPayload(
                chat=self.db_chat_obj,
                user_message=db_user_message,
                assistant_message=db_assistant_message,
            ),
        )

    # TODO: Separate _external_chat() method into another ExternalChatFlow class, but at the same time, we need to
    #  share some common methods through ChatMixin or BaseChatFlow.
    def _external_chat(self) -> Generator[ChatEvent | str, None, None]:
        db_user_message, db_assistant_message = yield from self._chat_start()
        self._ensure_retrieve_flow_initialized()
        identity_type = self._detect_identity_question(self.user_question)
        if identity_type:
            logger.info(f"Detected identity question of type: {identity_type}")
            identity_response = PROMPT_TYPE_MAPPING.get(identity_type)
            
            with self._trace_manager.span(name="identity_response") as span:
                span.end(output={"identity_type": identity_type, "response_length": len(identity_response)})
                        
            yield from self._chat_finish(
                db_assistant_message=db_assistant_message,
                db_user_message=db_user_message,
                response_text=identity_response,
                source_documents=[],
            )
            
            return
        
        cache_messages = None
        goal, response_format = self.user_question, {}
        if settings.ENABLE_QUESTION_CACHE and len(self.chat_history) == 0:
            try:
                logger.info(f"start to find_best_answer_for_question with question: {self.user_question}")
                cache_messages = chat_repo.find_best_answer_for_question(
                    self.db_session, self.user_question
                )
                if cache_messages and len(cache_messages) > 0:
                    logger.info(f"find_best_answer_for_question result {len(cache_messages)} for question {self.user_question}")
            except Exception as e:
                logger.error(f"Failed to find best answer for question {self.user_question}: {e}")

        if not cache_messages or len(cache_messages) == 0:
            try:
                # 1. Generate the goal with the user question, knowledge graph and chat history.
                goal, response_format = yield from self._generate_goal()

                # 2. Check if the goal provided enough context information or need to clarify.
                if self.engine_config.clarify_question:
                    need_clarify, need_clarify_response = (
                        yield from self._clarify_question(
                            user_question=goal, chat_history=self.chat_history
                        )
                    )
                    if need_clarify:
                        yield from self._chat_finish(
                            db_assistant_message=db_assistant_message,
                            db_user_message=db_user_message,
                            response_text=need_clarify_response,
                            annotation_silent=True,
                        )
                        return
            except Exception as e:
                goal = self.user_question
                logger.warning(
                    f"Failed to generate refined goal, fallback to use user question as goal directly: {e}",
                    exc_info=True,
                    extra={},
                )

            cache_messages = None
            if settings.ENABLE_QUESTION_CACHE:
                try:
                    logger.info(
                        f"start to find_recent_assistant_messages_by_goal with goal: {goal}, response_format: {response_format}"
                    )
                    cache_messages = chat_repo.find_recent_assistant_messages_by_goal(
                        self.db_session,
                        {"goal": goal, "Lang": response_format.get("Lang", "English")},
                        90,
                    )
                    logger.info(
                        f"find_recent_assistant_messages_by_goal result {len(cache_messages)} for goal {goal}"
                    )
                except Exception as e:
                    logger.error(
                        f"Failed to find recent assistant messages by goal: {e}"
                    )

        stream_chat_api_url = (
            self.engine_config.external_engine_config.stream_chat_api_url
        )
        if cache_messages and len(cache_messages) > 0:
            stackvm_response_text = cache_messages[0].content
            task_id = cache_messages[0].meta.get("task_id")
            for chunk in stackvm_response_text.split(". "):
                if chunk:
                    if not chunk.endswith("."):
                        chunk += ". "
                    yield ChatEvent(
                        event_type=ChatEventType.TEXT_PART,
                        payload=chunk,
                    )
        else:
            logger.debug(
                f"Chatting with external chat engine (api_url: {stream_chat_api_url}) to answer for user question: {self.user_question}"
            )
            chat_params = {
                "goal": goal,
                "response_format": response_format,
                "namespace_name": "Default",
            }
            res = requests.post(stream_chat_api_url, json=chat_params, stream=True)

            # Notice: External type chat engine doesn't support non-streaming mode for now.
            stackvm_response_text = ""
            task_id = None
            for line in res.iter_lines():
                if not line:
                    continue

                # Append to final response text.
                chunk = line.decode("utf-8")
                if chunk.startswith("0:"):
                    word = json.loads(chunk[2:])
                    stackvm_response_text += word
                    yield ChatEvent(
                        event_type=ChatEventType.TEXT_PART,
                        payload=word,
                    )
                else:
                    yield line + b"\n"

                try:
                    if chunk.startswith("8:") and task_id is None:
                        states = json.loads(chunk[2:])
                        if len(states) > 0:
                            # accesss task by http://endpoint/?task_id=$task_id
                            task_id = states[0].get("task_id")
                except Exception as e:
                    logger.error(f"Failed to get task_id from chunk: {e}")

        response_text = stackvm_response_text
        base_url = stream_chat_api_url.replace("/api/stream_execute_vm", "")
        try:
            post_verification_result_url = self._post_verification(
                goal,
                response_text,
                self.db_chat_obj.id,
                db_assistant_message.id,
            )
            db_assistant_message.post_verification_result_url = (
                post_verification_result_url
            )
        except Exception:
            logger.error(
                "Specific error occurred during post verification job.", exc_info=True
            )

        trace_url = f"{base_url}?task_id={task_id}" if task_id else ""
        message_meta = {
            "task_id": task_id,
            "goal": goal,
            **response_format,
        }

        db_assistant_message.content = response_text
        db_assistant_message.trace_url = trace_url
        db_assistant_message.meta = message_meta
        db_assistant_message.updated_at = datetime.now(UTC)
        db_assistant_message.finished_at = datetime.now(UTC)
        self.db_session.add(db_assistant_message)

        db_user_message.trace_url = trace_url
        db_user_message.meta = message_meta
        db_user_message.updated_at = datetime.now(UTC)
        db_user_message.finished_at = datetime.now(UTC)
        self.db_session.add(db_user_message)
        self.db_session.commit()

        yield ChatEvent(
            event_type=ChatEventType.DATA_PART,
            payload=ChatStreamDataPayload(
                chat=self.db_chat_obj,
                user_message=db_user_message,
                assistant_message=db_assistant_message,
            ),
        )

    def _generate_goal(self) -> Generator[ChatEvent, None, Tuple[str, dict]]:
        try:
            refined_question = yield from self._refine_user_question(
                user_question=self.user_question,
                chat_history=self.chat_history,
                refined_question_prompt=self.engine_config.llm.generate_goal_prompt,
                annotation_silent=True,
            )

            goal = refined_question.strip()
            if goal.startswith("Goal: "):
                goal = goal[len("Goal: ") :].strip()
        except Exception as e:
            logger.error(f"Failed to refine question with related knowledge graph: {e}")
            goal = self.user_question

        response_format = {}
        try:
            clean_goal, response_format = parse_goal_response_format(goal)
            logger.info(f"clean goal: {clean_goal}, response_format: {response_format}")
            if clean_goal:
                goal = clean_goal
        except Exception as e:
            logger.error(f"Failed to parse goal and response format: {e}")

        return goal, response_format


    def _analyze_competitor_related(self,
        user_question: str,
        chat_history: Optional[List[ChatMessage]] = list,
        knowledge_graph_context: str = "",
        annotation_silent: bool = False,
    ) -> Generator[ChatEvent, None, QuestionAnalysisResult]:
        """Analyze if the question is competitor related"""
        with self._trace_manager.span(
            name="_analyze_competitor_related",
            input={
                "user_question": user_question,
                "chat_history": chat_history,
                "knowledge_graph_context": knowledge_graph_context,
            },
        ) as span:
            
            if not annotation_silent:
                yield ChatEvent(
                    event_type=ChatEventType.MESSAGE_ANNOTATIONS_PART,
                    payload=ChatStreamMessagePayload(
                        state=ChatMessageSate.ANALYZE_COMPETITOR_RELATED,
                        display="Analyzing If Question is Competitor Related",
                    ),
                )

            # Analyze the question
            analysis_result = self._fast_llm.predict(
                get_prompt_by_jinja2_template(
                    self.engine_config.llm.analyze_competitor_related_prompt,
                    question=user_question,
                    chat_history=chat_history,
                    current_date=datetime.now().strftime("%Y-%m-%d"),
                )
            )
                       
            try:
                logger.info(f"Question analysis result: {analysis_result}")
                json_str = self._extract_json_from_markdown(analysis_result)
                result = QuestionAnalysisResult.model_validate_json(json_str)
            except Exception as e:
                logger.error(f"Failed to parse question analysis result: {e}")
                # Return default result
                result = QuestionAnalysisResult(
                    is_competitor_related=False,
                    competitor_focus="",
                    competitor_names=[],
                    comparison_aspects=[],
                    needs_technical_details=False,
                )
                
            span.end(output=result.model_dump())
            return result
        
    def _extract_json_from_markdown(self, text: str) -> str:
        """Extract JSON content from markdown code blocks or plain text"""
        import re
        
        # Try to extract JSON from markdown code block
        code_block_pattern = r"```(?:json)?\n([\s\S]*?)\n```"
        if match := re.search(code_block_pattern, text):
            return match.group(1).strip()
            
        # If no code block found, try to find JSON-like content
        json_pattern = r"\{[\s\S]*\}"
        if match := re.search(json_pattern, text):
            return match.group(0).strip()
            
        # If no JSON-like content found, return the original text
        return text.strip()
    
    def _detect_identity_question(self, user_question: str) -> str:
        """
        Use embedding search to detect if the question is about the assistant's identity and capabilities, 
        and return the specific type if so
        
        Returns:
            str: "identity_full", "identity_brief", "capabilities", "knowledge_base", "greeting" or None
        """
        # 1. Use embedding search to check for similar identity questions
        try:
            # Get embedding model directly from the session
            from app.rag.embeddings.resolver import get_default_embed_model
            embed_model = get_default_embed_model(self.db_session)
            
            if not embed_model:
                # If no embedding model is available, fall back to LLM detection
                logger.warning("No embedding model available for identity detection, falling back to LLM")
                raise ValueError("No embedding model available")
            
            # Get embedding for user question
            user_question_embedding = embed_model.get_query_embedding(user_question)
            
            # Predefined identity questions with their categories
            identity_questions = {
                # Full identity questions
                "Tell me more about yourself": "identity_full",
                "介绍一下你自己": "identity_full",
                "详细介绍一下你": "identity_full",
                "你是什么": "identity_full",
                "请介绍一下你自己": "identity_full",
                "tell me about yourself": "identity_full",
                
                # Brief identity questions
                "Who are you?": "identity_brief",
                "你是谁": "identity_brief",
                "你叫什么名字": "identity_brief",
                "你叫什么": "identity_brief",
                "你叫啥": "identity_brief",
                "what is your name": "identity_brief",
                
                # Capability questions
                "What can you do?": "capabilities",
                "你能做什么": "capabilities",
                "你能帮我什么": "capabilities",
                "你能帮我干啥": "capabilities",
                "你有什么功能": "capabilities",
                "你的能力": "capabilities",
                "what can you do": "capabilities",
                "你能帮我做什么": "capabilities",
                "你能干啥": "capabilities",
                "你会干嘛": "capabilities", 
                "你有啥用": "capabilities",
                "你能干什么": "capabilities",
                "你会做什么": "capabilities",
                "你能帮我干嘛": "capabilities",
                "你能为我干啥": "capabilities",
                "你能为我做什么": "capabilities",
                "你对我有什么用": "capabilities",
                "你怎么帮我": "capabilities",
                "你能帮到我什么": "capabilities",
                "你有什么用": "capabilities",
                "你能提供什么服务": "capabilities",
                "你的职责是什么": "capabilities",
                    
                # Knowledge base questions
                "Are you just a knowledge base?": "knowledge_base",
                "你只是一个知识库吗": "knowledge_base",
                "你是个知识库吗": "knowledge_base",
                "你是知识库吗": "knowledge_base",
                "你只是知识库吗": "knowledge_base",
                "你是搜索工具吗": "knowledge_base",
                "你跟知识库有什么区别": "knowledge_base",
                "你跟知识库有什么不同": "knowledge_base",
                "你跟知识库有什么不一样": "knowledge_base",
                "difference between you and knowledge base": "knowledge_base",
                "your difference with knowledge base": "knowledge_base",

                # Greeting questions
                "你好": "greeting",
                "hello": "greeting",
                "hi": "greeting",
                "hey": "greeting",
                "嗨": "greeting",
                "哈喽": "greeting",
                "早上好": "greeting",
                "下午好": "greeting",
                "晚上好": "greeting",
                "good morning": "greeting",
                "good afternoon": "greeting",
                "good evening": "greeting",
            }
            
            global _EMBEDDING_CACHE, _EMBEDDING_LOCK
            cache_key = hashlib.md5(json.dumps(sorted(identity_questions.keys())).encode()).hexdigest()
            
            with _EMBEDDING_LOCK:
                if cache_key not in _EMBEDDING_CACHE:
                    # Calculate embeddings for predefined questions and cache them
                    questions = list(identity_questions.keys())
                    batch_embeddings = embed_model.get_text_embedding_batch(questions)

                    embeddings = {
                        q: {
                            'embedding': batch_embeddings[i],
                            'category': identity_questions[q]
                        }
                        for i, q in enumerate(questions)
                    }
                    _EMBEDDING_CACHE[cache_key] = embeddings
                    logger.info(f"Generated new embeddings cache: {cache_key}")
            
            self._identity_question_embeddings = _EMBEDDING_CACHE[cache_key]
            
            # Find the closest match using cosine similarity
            import numpy as np
            best_similarity = -1
            best_category = None
            
            # Pre-calculate the norm of the user question
            user_norm = np.linalg.norm(user_question_embedding)
            
            # for question, data in self._identity_question_embeddings.items():
            #     # Calculate cosine similarity (1 - cosine_distance)
            #     similarity = np.dot(user_question_embedding, data['embedding']) / (user_norm * np.linalg.norm(data['embedding']))
                
            #     if similarity > best_similarity:
            #         best_similarity = similarity
            #         best_category = data['category']
            
            
            # Vectorized calculation (faster than loop)
            if not hasattr(self, '_identity_emb_matrix'):
                embeddings = [data['embedding'] for data in self._identity_question_embeddings.values()]
                self._identity_emb_matrix = np.array(embeddings)
                self._identity_categories = [data['category'] for data in self._identity_question_embeddings.values()]
                # Pre-calculate norms and store as column vector
                self._identity_norms = np.linalg.norm(self._identity_emb_matrix, axis=1, keepdims=True)

            user_emb = np.array(user_question_embedding).reshape(1, -1)
            dot_products = np.dot(self._identity_emb_matrix, user_emb.T)
            similarities = dot_products / (self._identity_norms * user_norm)

            # Find the maximum similarity index
            max_index = np.argmax(similarities)
            best_similarity = similarities[max_index][0]
            best_category = self._identity_categories[max_index]
            
            # Use a threshold to determine if it's a match
<<<<<<< HEAD
            similarity_threshold = 0.87  # Adjust based on testing
=======
            similarity_threshold = settings.EMBEDDING_THRESHOLD  # Adjust based on testing
            logger.info(f"Best category: {best_category}, similarity: {best_similarity:.4f}")
>>>>>>> 4fea636e
            if best_similarity >= similarity_threshold:
                logger.info(f"Embedding identity detection for '{user_question}': {best_category} (similarity: {best_similarity:.4f})")
                return best_category
            
            # If no strong match found, proceed to LLM detection
            logger.info(f"No strong embedding match found for '{user_question}' (best: {best_category}, similarity: {best_similarity:.4f})")
        except Exception as e:
            logger.error(f"Error in embedding identity detection: {e}")
        
        # 2. Return None if no match is found, indicating the question is not about the assistant's identity
        return None

    def _save_cvg_messages(self) -> Generator[ChatEvent | str, None, None]:
        """Save user command and cvg report as chat messages"""                    
        try:
            db_messages = []
            now = datetime.now(UTC)
            for message in self.chat_messages:
                db_message = DBChatMessage(
                    chat_id=self.db_chat_obj.id,
                    role=message.role,
                    content=message.content,
                    user_id=self.user.id if self.user else None,
                    meta=message.additional_kwargs if message.additional_kwargs else {},
                    created_at=now,
                    updated_at=now,
                    finished_at=now
                )
                db_messages.append(db_message)
            
            self.db_chat_obj, messages = chat_repo.create_chat_with_messages(
                self.db_session,
                self.db_chat_obj,
                db_messages
            )
            
            yield ChatEvent(
                event_type=ChatEventType.DATA_PART,
                payload=ChatStreamDataPayload(
                    chat=self.db_chat_obj,
                    user_message=db_messages[-2],
                    assistant_message=db_messages[-1],
                ),
            )
        except Exception as e:
            logger.error(f"Failed to save cvg messages: {e}")
            raise
        
    
    # TECHDEBT: Refactor to independent strategy class.
    def _generate_client_visit_guide(self) -> Generator[ChatEvent | str, None, Tuple[Optional[dict], Optional[str]]]:
        """Invoke external service to generate client visit guide"""
        db_user_message, db_assistant_message = yield from self._chat_start()
        # Add initialization status display
        yield ChatEvent(
            event_type=ChatEventType.MESSAGE_ANNOTATIONS_PART,
            payload=ChatStreamMessagePayload(
                state=ChatMessageSate.INITIALIZATION,
                display="Initializing chat session and starting generation flow",
            ),
        )
        ctx = langfuse_instrumentor_context.get().copy()
        langfuse_instrumentor_context.get().update(ctx)
    
        # Invoke external document generation service
        aldebaran_cvgg_url = settings.ALDEBARAN_CVGG_URL
        # Build request body
        payload = {
            "content": self.user_question,
            "tenant_id": settings.ALDEBARAN_TENANT_ID,
        }
        response = requests.post(aldebaran_cvgg_url, json=payload, timeout=300, headers={"cookie": self.incoming_cookie})
        data = None
        error_message = None
        try:
            response.raise_for_status()
        except requests.exceptions.HTTPError as e:
            logger.error(f"HTTP error occurred: {e}")
            error_message = "报告服务响应异常，请稍后再试"
                
        if error_message:
            with self._trace_manager.span(name="client_visit_guide_generation") as span:
                span.end(output=error_message)
             
            yield from self._chat_finish(
                db_assistant_message=db_assistant_message,
                db_user_message=db_user_message,
                response_text=error_message,
                source_documents=[]
            )
        else:
            # Parse JSON response
            result = response.json()
            data = result["data"]
            with self._trace_manager.span(name="client_visit_guide_generation") as span:
                span.end(output={json.dumps(data)})
                        
            yield from self._chat_finish(
                db_assistant_message=db_assistant_message,
                db_user_message=db_user_message,
                response_text=json.dumps(data),
                source_documents=[]
            )
            
        return data, error_message<|MERGE_RESOLUTION|>--- conflicted
+++ resolved
@@ -1233,12 +1233,8 @@
             best_category = self._identity_categories[max_index]
             
             # Use a threshold to determine if it's a match
-<<<<<<< HEAD
-            similarity_threshold = 0.87  # Adjust based on testing
-=======
             similarity_threshold = settings.EMBEDDING_THRESHOLD  # Adjust based on testing
             logger.info(f"Best category: {best_category}, similarity: {best_similarity:.4f}")
->>>>>>> 4fea636e
             if best_similarity >= similarity_threshold:
                 logger.info(f"Embedding identity detection for '{user_question}': {best_category} (similarity: {best_similarity:.4f})")
                 return best_category
