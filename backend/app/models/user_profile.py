--- conflicted
+++ resolved
@@ -1,19 +1,13 @@
 from typing import Optional
 from uuid import UUID
-<<<<<<< HEAD
-=======
 from sqlalchemy import JSON
->>>>>>> f98c9b4a
 from sqlmodel import (
     Field,
     SQLModel,
     Relationship as SQLRelationship,
 )
-<<<<<<< HEAD
-=======
 from app.models.user_oauth_account import UserOAuthAccount
 
->>>>>>> f98c9b4a
 class UserProfile(SQLModel, table=True):
     """
     用户档案表 - 存储用户的核心组织架构信息
